--- conflicted
+++ resolved
@@ -325,6 +325,60 @@
     '''
 
     xpaths = [
+        # custom xpaths
+        ( 'actualidad.rt.com',              '//div[@class="ArticleView-timestamp"]/time/@datetime' ),
+        ( 'america.aljazeera.com',          '//div[contains(@class,"dateTime")]' ),
+        ( 'armscontrolwonk.com',            '//span[@class="date published time"]' ),
+        ( 'asia.nikkei.com',                '//meta[@name="date"]/@content' ),
+        ( 'autonewsproo.blogspot.com',      '//span[@class="published updated"]/@title' ),
+        ( 'bbc.co.uk',                      '(//div[@class="date date--v2"])[1]' ),
+        ( 'bbc.com',                        '(//div[@class="date date--v2"])[1]' ),
+        ( 'beijingcream.com',               '//time/@datetime' ),
+        ( 'bles.com',                       '(//span[@class="p-time"]/@data-date)[1]' ),
+        ( 'blogs.wsj.com',                  '//meta[@name="article.published"]/@content' ),
+        ( 'bloomberg.com',                  '//meta[@name="parsely-pub-date"]/@content' ),
+        ( 'cbsnews.com',                    '//time/@datetime' ),
+        ( 'chicagotribune.com',             '//meta[@name="date"]/@content'),
+        ( 'cnnphilippines.com',             '//div/p[@class="dateString no-icon"]'),
+        ( 'csis.org',                       '//article[@role="article"]/p' ),
+        ( 'eastcoastdaily.in',              '//div[@class="entry-header"]//span[@class="date meta-item"]' ),
+        ( 'elnacional.com.do',              '(//time[contains(@class,"entry-date")])[1]' ),
+        ( 'elperuano.pe',                   '//article[@class="notatexto"]/p/b' ),
+        ( 'english.khan.co.kr',             '//div[@class="article_date"]' ),
+        ( 'forbes.com',                     '//meta[@property="article:published"]/@content'),
+        ( 'foreignpolicy.com',              '(//div[@class="meta-data"])/time' ),
+        ( 'foxnews.com',                    '//div[@class="article-date"]/time' ),
+        ( 'freespeechdaily.com',            '//i[@class="fa fa-clock-o"]/a'),
+        ( 'headtopics.com',                 '//meta[@name="date"]/@content' ),
+        ( 'heavy.com',                      '//meta[@property="article:published_time"]/@content'),
+        ( 'heavy.com',                      '//time[@itemprop="datePublished"]/@datetime'),
+        ( 'itv.com',                        '//li[@class="labels__item labels__item--time"]/time/@datetime'),
+        ( 'japantimes.co.jp',               '//li[@class="post_time"]/time/@datetime'),
+        ( 'laregion.es',                    '//meta[@name="date"]/@content' ),
+        ( 'lavozdegalicia.es',              '(//meta[@itemprop="datePublished"]/@content)[1]' ),
+        ( 'lucianne.com',                   '//div/p[@class="post-posted-by"]'),
+        ( 'malaymail.com',                  '//div/p[@class="meta mb-0"]'),
+        ( 'militarytimes.com',              '//meta[@itemprop="datePublished"]/@content'),
+        ( 'mundiario.com',                  '//span[@class="content-time"]' ),
+        ( 'nbc12.com',                      '//meta[@name="date"]/@content'),
+        ( 'nydailynews.com',                '//meta[@name="date"]/@content'),
+        ( 'nytimes.com',                    '//meta[@property="article:published"]/@content' ),
+        ( 'oluwagbemigapost.com',           '//time[@class="entry-date published updated"]/@datetime'),
+        ( 'onenewspage.com',                '//meta[@itemprop="uploadDate"]/@content'),
+        ( 'pmnewsnigera.com',               '//div[@class="col-md-12 post"]/p[@class="time"]'),
+        ( 'politicususa.com',               '//a/time[@class="entry-date published updated"]/@datetime'),
+        ( 'ruthfullyyours.com',             '//div/p[@id="single-byline"]'),
+        ( 'salon.com',                      '//meta[@property="article:published_time"]/@content'),
+        ( 'smithsonianmag.com',             '//time/@data-pubdate' ),
+        ( 'snopes.com',                     '//li/span[@class="date date-published"]'),
+        ( 'spiegel.de',                     '//span[@class="article-function-date"]/b' ),
+        ( 'spiegel.de',                     '//time/@datetime' ),
+        ( 'stripes.com',                    '//span[@class="published_date"]' ),
+        ( 'thediplomat.com',                '//span[@itemprop="datePublished"]' ),
+        ( 'theintercept.com',               '//span[@class="PostByline-date"]' ),
+        ( 'time.com',                       '//div[contains(@class,"published-date")]' ),
+        ( 'townhall.com',                   '//div[@class="contributor pull-left"][contains(.,"Posted:")]/text()'),
+        ( 'voxeurop.eu',                    '//div[contains(@class,"publish_date_time")]' ),
 
         # universal xpaths
         ( None, '//meta[@property="rnews:datePublished"]/@content' ),
@@ -344,49 +398,9 @@
         # microdata paths
         ( None, '//*[@itemprop="datePublished"]/@content' ),
         ( None, '//*[@itemprop="datePublished"]/@datetime' ),
-        #( None, '//*[@itemprop="datePublished"]' ),
         ( None, '//*[@property="datePublished"]/@content' ),
         ( None, '//*[@property="datePublished"]/@datetime' ),
 
-        # custom xpaths
-        ( 'actualidad.rt.com',              '//div[@class="ArticleView-timestamp"]/time/@datetime' ),
-<<<<<<< HEAD
-        ( 'america.aljazeera.com',          '//div[contains(@class,"dateTime")]' ),
-=======
-        ( 'angrystaffofficer.com',          '//time[contains(@class,"published")]' ),
->>>>>>> 27fb9f6b
-        ( 'armscontrolwonk.com',            '//span[@class="date published time"]' ),
-        ( 'bbc.com',                        '(//div[@class="date date--v2"])[1]' ),
-        ( 'bbc.co.uk',                      '(//div[@class="date date--v2"])[1]' ),
-        ( 'bles.com',                       '(//span[@class="p-time"]/@data-date)[1]' ),
-        ( 'csis.org',                       '//article[@role="article"]/p' ),
-        ( 'elheraldo.co',                   '(//div[@class="datos"]/time/@datetime)[1]' ),
-        ( 'elperuano.pe',                   '//article[@class="notatexto"]/p/b' ),
-        ( 'elnacional.com.do',              '(//time[contains(@class,"entry-date")])[1]' ),
-        ( 'english.khan.co.kr',             '//div[@class="article_date"]' ),
-        ( 'foxnews.com',                    '//div[@class="article-date"]/time' ),
-        ( 'headtopics.com',                 '//meta[@name="date"]/@content' ), # FIXME: English articles use MDY, but Spanish articles use DMY
-        #( 'headtopics.com',                 '//div[@class="Article-readingTime"]' ), # FIXME: English articles use MDY, but Spanish articles use DMY
-        ( 'laregion.es',                    '//meta[@name="date"]/@content' ),
-        ( 'mundiario.com',                  '//span[@class="content-time"]' ),
-        ( 'nytimes.com',                    '//meta[@property="article:published"]/@content' ),
-        ( 'reuters.com',                    '//time' ),
-        ( 'spiegel.de',                     '//span[@class="article-function-date"]/b' ),
-        ( 'spiegel.de',                     '//time/@datetime' ),
-        ( 'stripes.com',                    '//span[@class="published_date"]' ),
-        ( 'thediplomat.com',                '//span[@itemprop="datePublished"]' ),
-        ( 'theintercept.com',               '//span[@class="PostByline-date"]' ),
-        ( 'time.com',                       '//div[contains(@class,"published-date")]' ),
-        ( 'voxeurop.eu',                    '//div[contains(@class,"publish_date_time")]' ),
-        #( 'wsj.com',                        '//time' ),
-        ( 'foreignpolicy.com',              '(//div[@class="meta-data"])/time' ),
-        ( 'blogs.wsj.com',                  '//meta[@name="article.published"]/@content' ),
-        ( 'smithsonianmag.com',        '//time/@data-pubdate' ),
-        #( 'articles.aplus.com',             '//meta[@property="article:published_time")]/@content' ),
-        ( 'autonewsproo.blogspot.com',      '//span[@class="published updated"]/@title' ),
-        ( 'asia.nikkei.com',                '//meta[@name="date"]/@content' ),
-        ( 'beijingcream.com',               '//time/@datetime' ),
-        ( 'bloomberg.com',                  '(//meta[@name=iso-861-publish-date"]/@content' ),
         ]
 
     return get_timestamp(html, url, xpaths, use_url_date=True, **kwargs)
@@ -399,10 +413,16 @@
     See get_timestamp for details about the timestamp dictionary.
     '''
     xpaths = [
+        # xpaths
+        ( 'foxnews.com',                    '//div[@class="article-updated"]' ),
+        ( 'nytimes.com',                    '//meta[@property="article:modified"]/@content' ),
+        ( 'blogs.wsj.com',                  '//meta[@name="article.updated"]/@content'),
+
         # meta xpaths
         ( None, '//meta[@property="rnews:dateModified"]/@content' ),
         ( None, '//meta[@property="article:modified_time"]/@content' ),
         ( None, '//meta[@property="og:modified_time"]/@content' ),
+        ( None, '//meta[@property="og:updated_time"]/@content' ),
 
         # microdata paths
         ( None, '//*[@itemprop="dateModified"]/@content' ),
@@ -412,13 +432,6 @@
         ( None, '//*[@property="dateModified"]/@datetime' ),
         ( None, '//*[@property="dateModified"]' ),
 
-        # xpaths
-        ( 'angrystaffofficer.com',          '//time[contains(@class,"updated")]' ),
-        ( 'foxnews.com',                    '//div[@class="article-updated"]' ),
-        ( 'nytimes.com',                    '//meta[@property="article:modified"]/@content' ),
-        ( 'blogs.wsj.com',                  '//meta[@name="article.updated"]/@content'),
-        #( 'articles.aplus.com', '//meta[@property="article:modified_time")]/@content' ),
-        ('bloomberg.com',                   '(//time[contains(@class, "article-timestamp")]/@datetime)[2]' ),
         ]
     return get_timestamp(html, url, xpaths, use_url_date=False, **kwargs)
 
@@ -452,7 +465,7 @@
 
         # determine whether the xpath applies to this hostname
         if hostname is not None:
-            disable_universal_xpaths = disable_universal_xpaths or (hostname in url_hostname)
+            disable_universal_xpaths = disable_universal_xpaths or (hostname == url_hostname or 'www.'+hostname == url_hostname)
             valid_for_hostname = hostname in url_hostname
         else:
             valid_for_hostname = not disable_universal_xpaths
